--- conflicted
+++ resolved
@@ -120,26 +120,10 @@
     --gecos "Default user" \
     --uid ${NB_UID} \
     ${NB_USER} && \
-<<<<<<< HEAD
     echo "$NB_USER ALL=(ALL) NOPASSWD:ALL" > /etc/sudoers.d/notebook && \
     chown 1000:1000 -R /opt/saturncloud
 
 COPY profile /etc/profile
-=======
-    echo "$NB_USER ALL=(ALL) NOPASSWD:ALL" > /etc/sudoers.d/notebook \
-    # Give user sudo access
-    && echo "$NB_USER ALL=(ALL) NOPASSWD:ALL" > /etc/sudoers.d/notebook \
-    && mkdir -p ${APP_BASE} \
-    && mkdir -p /opt/saturncloud \
-    && ln -s /opt/saturncloud /srv/conda \
-    # Give user ownership of conda and app
-    && chown 1000:1000 -R /opt/saturncloud \
-    && chown -R $NB_USER:$NB_USER ${APP_BASE} \
-    # Set the default repo to the latest rstudio package manager
-    && grep -v "options(repos = c(CRAN" "${R_HOME}/etc/Rprofile.site" > tmp.txt && mv tmp.txt "${R_HOME}/etc/Rprofile.site" \
-    && echo "options(repos = c(CRAN = '${CRAN}'), download.file.method = 'libcurl')" >>"${R_HOME}/etc/Rprofile.site"
->>>>>>> 78e07d16
-
 USER ${NB_USER}
 
 # Add a few R packages that are useful for RMarkdown
@@ -152,7 +136,7 @@
         dependencies = c('LinkingTo', 'Depends', 'Imports'), \
         lib = '/usr/local/lib/R/site-library', \
         repos = '${CRAN_FIXED}'\
-        )" 
+        )"
 
 COPY setup-conda.bash /tmp/setup-conda.bash
 
