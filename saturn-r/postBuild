# https://cran.rstudio.com/bin/linux/debian/

sudo apt-key adv --keyserver keyserver.ubuntu.com --recv-key '95C0FAF38DB3CCAD0C080A7BDC78B2DDEABC47B7'

sudo apt update
sudo apt install -y \
    --no-install-recommends \
        software-properties-common

sudo su -c \
    "echo 'deb http://cloud.r-project.org/bin/linux/debian bullseye-cran40/' >>/etc/apt/sources.list"

sudo apt update
sudo apt install -y -t bullseye-cran40 \
    r-base \
    r-base-core \
    r-base-dev 

sudo apt install -y \
    jupyter-client \
    devscripts \
    libxml2 \
    libxml2-dev \
    libcurl4-openssl-dev \
    libssl-dev \
    libzmq3-dev \
    qpdf

# Make all library folders readable then let R known
<<<<<<< HEAD
RUN sudo chown 1000:1000 -R /usr/local/lib/R \
=======
RUN sudo chown 1000:1000 -R $R_LIBS \
    && sudo chmod 777 -R $R_LIBS \
    && sudo chown 1000:1000 -R /usr/local/lib/R \
>>>>>>> 87f82f28
    && sudo chmod 777 -R /usr/local/lib/R \
    && sudo chown 1000:1000 -R /usr/lib/R \
    && sudo chmod 777 -R /usr/lib/R \
    && sudo su -c "echo 'R_LIBS=/usr/local/lib/R:/usr/local/lib/R/site-library:/usr/lib/R/site-library:/usr/lib/R/library' >> /usr/lib/R/etc/Renviron"

# install other packages
sudo Rscript -e "install.packages(c( \
        'data.table', \
        'devtools', \
        'dplyr', \
        'ggplot2', \
        'IRkernel', \
        'lubridate', \
        'Rcpp', \
        'readr', \
        'remotes', \
        'reticulate', \
        'stringr', \
        'tidyr', \
        'forcats', \
        'tidyverse' \
    ), Ncpus = max(c(1, parallel::detectCores() - 1)), \
    dependencies = c('LinkingTo', 'Depends', 'Imports') \
    )"

# Set up R kernel for Jupyter
sudo Rscript -e "IRkernel::installspec(user = FALSE)"

# Setup R reticulate for Python
sudo su -c "echo 'RETICULATE_PYTHON=/opt/conda/envs/saturn/bin/python' >> /usr/lib/R/etc/Renviron"<|MERGE_RESOLUTION|>--- conflicted
+++ resolved
@@ -27,13 +27,9 @@
     qpdf
 
 # Make all library folders readable then let R known
-<<<<<<< HEAD
-RUN sudo chown 1000:1000 -R /usr/local/lib/R \
-=======
 RUN sudo chown 1000:1000 -R $R_LIBS \
     && sudo chmod 777 -R $R_LIBS \
     && sudo chown 1000:1000 -R /usr/local/lib/R \
->>>>>>> 87f82f28
     && sudo chmod 777 -R /usr/local/lib/R \
     && sudo chown 1000:1000 -R /usr/lib/R \
     && sudo chmod 777 -R /usr/lib/R \
