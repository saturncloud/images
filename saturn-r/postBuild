--- conflicted
+++ resolved
@@ -1,10 +1,7 @@
 # https://cran.rstudio.com/bin/linux/debian/
 
-<<<<<<< HEAD
 sudo apt-key adv --keyserver keyserver.ubuntu.com --recv-key 'E19F5F87128899B192B1A2C2AD5F960A256A04AF'
 
-=======
->>>>>>> 4d5c7384
 sudo apt --allow-releaseinfo-change update
 sudo apt install -y \
     --no-install-recommends \
