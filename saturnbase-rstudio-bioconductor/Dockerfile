--- conflicted
+++ resolved
@@ -31,11 +31,7 @@
     mkdir -p "/usr/local/lib/R/site-library" \
     && chown 1000:1000 -R /usr/local/lib/R \
     && chmod 777 -R /usr/local/lib/R \
-<<<<<<< HEAD
     && su -c "echo 'RETICULATE_PYTHON=/opt/saturncloud/envs/saturn/bin/python' >> /usr/local/lib/R/etc/Renviron.site" \
-=======
-    && su -c "echo 'RETICULATE_PYTHON=/opt/conda/envs/saturn/bin/python' >> /usr/local/lib/R/etc/Renviron.site" \
->>>>>>> 4b2838c7
     && su -c "echo 'RSTUDIO_PANDOC=/usr/lib/rstudio-server/bin/pandoc' >> /usr/local/lib/R/etc/Renviron.site" \
     && apt-get -qq --allow-releaseinfo-change update \
     # Install packages
