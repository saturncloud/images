FROM nvidia/cuda:11.1.1-runtime-ubuntu18.04
ENV CONDA_OVERRIDE_CUDA=11.1
EXPOSE 8888

ARG JUPYTER_SATURN_VERSION

ENV JUPYTER_SATURN_VERSION=${JUPYTER_SATURN_VERSION}

RUN mkdir /opt/conda && \
    ln -s /opt/conda /srv/conda
ENV APP_BASE=/srv
ENV CONDA_DIR=/srv/conda
ENV CONDA_BIN=${CONDA_DIR}/bin
ENV DEBIAN_FRONTEND=noninteractive
RUN apt-key del 7fa2af80 && \
<<<<<<< HEAD
    rm /etc/apt/sources.list.d/nvidia-ml.list /etc/apt/sources.list.d/cuda.list && \
=======
    rm -f /etc/apt/sources.list.d/nvidia-ml.list /etc/apt/sources.list.d/cuda.list && \
>>>>>>> 30cedcef
    apt-get -qq --allow-releaseinfo-change update && \
    apt-get -qq upgrade -y && \
    apt-get -qq install --yes --no-install-recommends \
        gettext-base \
        gnupg \
        locales \
        wget \
        curl \
        bzip2 \
        ca-certificates \
        ssh \
        file \
        git \
        awscli \
        rsync \
        sudo \
        openssh-server \
        htop \
        screen \
        build-essential \
        libnuma-dev \
     > /dev/null && \
    wget https://developer.download.nvidia.com/compute/cuda/repos/ubuntu1804/x86_64/cuda-keyring_1.0-1_all.deb && \
    dpkg -i cuda-keyring_1.0-1_all.deb && \
    rm cuda-keyring_1.0-1_all.deb && \
    apt-get -qq purge && \
    apt-get -qq clean && \
    rm -rf /var/lib/apt/lists/* && \
    mkdir -p /run/sshd && \
    chmod 755 /run/sshd && \
    echo "en_US.UTF-8 UTF-8" > /etc/locale.gen && \
    locale-gen
ENV LC_ALL en_US.UTF-8
ENV LANG en_US.UTF-8
ENV LANGUAGE en_US.UTF-8
ENV SHELL /bin/bash
ENV NB_USER=jovyan
ENV NB_UID=1000
ENV USER=${NB_USER}
ENV HOME=/home/${NB_USER}

RUN adduser --disabled-password \
    --gecos "Default user" \
    --uid ${NB_UID} \
    ${NB_USER} && \
    echo "$NB_USER ALL=(ALL) NOPASSWD:ALL" > /etc/sudoers.d/notebook && \
    mkdir -p ${APP_BASE} && \
    chown 1000:1000 -R /opt/conda && \
    chown -R $NB_USER:$NB_USER ${APP_BASE}
USER ${NB_USER}

COPY install-miniconda.bash /tmp/install-miniconda.bash
RUN bash /tmp/install-miniconda.bash

COPY install-jupyter.bash /tmp/install-jupyter.bash
COPY environment.yml /tmp/environment.yml
RUN  bash /tmp/install-jupyter.bash && \
    echo '' > ${CONDA_DIR}/conda-meta/history && \
    ${CONDA_BIN}/conda config --system --add channels conda-forge && \
    ${CONDA_BIN}/conda config --system --set auto_update_conda false && \
    ${CONDA_BIN}/conda config --system --set show_channel_urls true
ENV NPM_DIR ${APP_BASE}/npm
ENV NB_PYTHON_PREFIX ${CONDA_DIR}/envs/saturn
ENV PATH ${NB_PYTHON_PREFIX}/bin:${CONDA_BIN}:${NPM_DIR}/bin:${HOME}/.local/bin:${PATH}
WORKDIR ${HOME}<|MERGE_RESOLUTION|>--- conflicted
+++ resolved
@@ -13,11 +13,7 @@
 ENV CONDA_BIN=${CONDA_DIR}/bin
 ENV DEBIAN_FRONTEND=noninteractive
 RUN apt-key del 7fa2af80 && \
-<<<<<<< HEAD
-    rm /etc/apt/sources.list.d/nvidia-ml.list /etc/apt/sources.list.d/cuda.list && \
-=======
     rm -f /etc/apt/sources.list.d/nvidia-ml.list /etc/apt/sources.list.d/cuda.list && \
->>>>>>> 30cedcef
     apt-get -qq --allow-releaseinfo-change update && \
     apt-get -qq upgrade -y && \
     apt-get -qq install --yes --no-install-recommends \
