FROM ubuntu:focal
EXPOSE 8888

# SETUP SATURN

ENV APP_BASE=/srv
ENV CONDA_DIR=/srv/conda
ENV CONDA_BIN=${CONDA_DIR}/bin
ENV DEBIAN_FRONTEND=noninteractive

RUN apt-get -qq --allow-releaseinfo-change update && \
    apt-get -qq upgrade -y && \
    apt-get -qq install --yes --no-install-recommends \
        awscli \
        build-essential \
        bzip2 \
        ca-certificates \
        curl \
        htop \
        gettext-base \
        git \
        gnupg \
        locales \
        openssh-client \
        openssh-server \
        procps \
        rsync \
        sudo \
        screen \
        wget \
        devscripts \
        libxml2 \
        libxml2-dev \
        libcurl4-openssl-dev \
        libssl-dev \
        libzmq3-dev \
        qpdf \
        gdebi-core \
        libcap2 \
        libglib2.0-0 \
        libpq5 \
        libsm6 \
        libcurl4-openssl-dev \
        libssl1.1 \
        openssl \
        libuser \
        libuser1-dev \
        openssh-client \
        rrdtool \
        unixodbc \
        unixodbc-dev \
        pandoc \
        libglpk-dev \
     > /dev/null && \
    # add snowflake ODBC driver
    sudo apt-get install -f && \
    wget https://sfc-repo.snowflakecomputing.com/odbc/linux/2.24.0/snowflake-odbc-2.24.0.x86_64.deb -O snowflake-odbc.deb && \
    sudo dpkg -i snowflake-odbc.deb && \
    sudo wget https://saturn-public-data.s3.us-east-2.amazonaws.com/r-odbc/odbc.ini -O /usr/lib/snowflake/odbc/lib/odbc.ini && \
    sudo wget https://saturn-public-data.s3.us-east-2.amazonaws.com/r-odbc/odbcinst.ini -O /usr/lib/snowflake/odbc/lib/odbcinst.ini && \
    apt-get -qq purge && \
    apt-get -qq clean && \
    rm -rf /var/lib/apt/lists/* && \
    mkdir -p /run/sshd && \
    chmod 755 /run/sshd && \
    echo "en_US.UTF-8 UTF-8" > /etc/locale.gen && \
    locale-gen

ENV PATH /opt/saturncloud/bin:$PATH

# Based on https://github.com/ContinuumIO/docker-images/blob/4d7798c0ea2463d9c4057d8eaee876102eecbf86/miniconda3/debian/Dockerfile
ARG CONDA_VERSION=py39_4.10.3
RUN set -x && \
    MINICONDA_URL="https://repo.anaconda.com/miniconda/Miniconda3-${CONDA_VERSION}-Linux-x86_64.sh"; \
    SHA256SUM="1ea2f885b4dbc3098662845560bc64271eb17085387a70c2ba3f29fff6f8d52f"; \
    wget "${MINICONDA_URL}" -O miniconda.sh -q && \
    echo "${SHA256SUM} miniconda.sh" > shasum && \
    if [ "${CONDA_VERSION}" != "latest" ]; then sha256sum --check --status shasum; fi && \
    mkdir -p /opt && \
    sh miniconda.sh -b -p /opt/saturncloud && \
    rm miniconda.sh shasum && \
    ln -s /opt/saturncloud/etc/profile.d/conda.sh /etc/profile.d/conda.sh && \
    echo ". /opt/saturncloud/etc/profile.d/conda.sh" >> ~/.bashrc && \
    echo "conda activate base" >> ~/.bashrc && \
    find /opt/saturncloud/ -follow -type f -name '*.a' -delete && \
    find /opt/saturncloud/ -follow -type f -name '*.js.map' -delete && \
    /opt/saturncloud/bin/conda clean -afy && \
    ln -s /opt/saturncloud /srv/conda && \
    chown -R 1000:1000 /opt/saturncloud && \
    chown -R 1000:1000 /srv

ENV LC_ALL=en_US.UTF-8
ENV LANG=en_US.UTF-8
ENV LANGUAGE=en_US.UTF-8
ENV SHELL=/bin/bash
ENV NB_USER=jovyan
ENV NB_UID=1000
ENV USER=${NB_USER}
ENV HOME=/home/${NB_USER}

RUN adduser --disabled-password \
    --gecos "Default user" \
    --uid ${NB_UID} \
    ${NB_USER} && \
    echo "$NB_USER ALL=(ALL) NOPASSWD:ALL" > /etc/sudoers.d/notebook
COPY profile /etc/profile

USER ${NB_USER}

COPY setup-conda.bash /tmp/setup-conda.bash
COPY environment.yml /tmp/environment.yml
RUN bash /tmp/setup-conda.bash && \
    echo '' > ${CONDA_DIR}/conda-meta/history && \
    ${CONDA_BIN}/conda config --system --add channels conda-forge && \
    ${CONDA_BIN}/conda config --system --set auto_update_conda false && \
    ${CONDA_BIN}/conda config --system --set show_channel_urls true
ENV NPM_DIR ${APP_BASE}/npm
ENV NB_PYTHON_PREFIX ${CONDA_DIR}/envs/saturn
ENV PATH ${NB_PYTHON_PREFIX}/bin:${CONDA_BIN}:${NPM_DIR}/bin:${HOME}/.local/bin:${PATH}
WORKDIR ${HOME}

## Install R

RUN sudo apt-key adv --keyserver keyserver.ubuntu.com --recv-key 'E298A3A825C0D65DFD57CBB651716619E084DAB9' && \
    sudo su -c \
    "echo 'deb https://cloud.r-project.org/bin/linux/ubuntu focal-cran40/' >>/etc/apt/sources.list" && \
    sudo apt update && \
    sudo apt-get install -y -t focal-cran40 \
        r-base \
        r-base-core \
        r-base-dev 

# Make all library folders readable then let R known, the set up reticulate and pandoc packages
RUN sudo mkdir -p /usr/lib/R/site-library \
    && sudo mkdir -p /usr/lib/R/library \
    && sudo chown 1000:1000 -R /usr/lib/R \
    && sudo chmod 777 -R /usr/lib/R \
    && sudo su -c "echo 'R_LIBS=/usr/lib/R/site-library:/usr/lib/R/library' >> /usr/lib/R/etc/Renviron.site" \
<<<<<<< HEAD
    && sudo su -c "echo 'RETICULATE_PYTHON=/opt/saturncloud/envs/saturn/bin/python' >> /usr/lib/R/etc/Renviron.site" \
    && sudo su -c "echo 'RSTUDIO_PANDOC=/usr/lib/rstudio-server/bin/pandoc' >> /usr/lib/R/etc/Renviron.site" \
=======
    && sudo su -c "echo 'RETICULATE_PYTHON=/opt/conda/envs/saturn/bin/python' >> /usr/lib/R/etc/Renviron.site" \
>>>>>>> 4b2838c7
    && sudo su -c "echo 'options(repos = c(CRAN = \"https://packagemanager.rstudio.com/cran/__linux__/focal/latest\"), download.file.method = \"libcurl\")' >> /usr/lib/R/etc/Rprofile.site" \
    && sudo su -c "echo 'options(HTTPUserAgent = sprintf(\"R/%s R (%s)\", getRversion(), paste(getRversion(), R.version\$platform, R.version\$arch, R.version\$os)))' >> /usr/lib/R/etc/Rprofile.site"

## Install RStudio

ARG RSTUDIO_VERSION=2022.02.1-461

ARG TINI_VERSION=0.18.0

# hadolint ignore=DL3008,DL3009
RUN curl -o rstudio.deb https://download2.rstudio.org/server/bionic/amd64/rstudio-server-${RSTUDIO_VERSION}-amd64.deb \
    && sudo gdebi --non-interactive rstudio.deb \
    && rm rstudio.deb \
    && sudo apt purge \
    && sudo apt clean \
    && sudo rm -rf /var/lib/apt/lists/* \
    && sudo rm -rf /var/lib/rstudio-server/r-versions \
    # Runtime settings ------------------------------------------------------------#
    && sudo curl -L -o /usr/local/bin/tini https://github.com/krallin/tini/releases/download/v${TINI_VERSION}/tini \
    && sudo chmod +x /usr/local/bin/tini \
    # Add a few R packages that are useful for RMarkdown
    && Rscript -e "install.packages(c( \
        'jquerylib', \
        'markdown', \
        'rmarkdown', \
        'tinytex'), \
        lib = '/usr/lib/R/site-library')" \
    && sudo rm -rf /tmp/*

COPY --chown=root:root rstudio-start.sh /usr/local/bin/rstudio-start.sh
RUN sudo chmod +x /usr/local/bin/rstudio-start.sh

COPY --chown=root:root database.conf /etc/rstudio/database.conf
COPY --chown=root:root rserver.conf /etc/rstudio/rserver.conf
COPY --chown=root:root rstudio-prefs.json /etc/rstudio/rstudio-prefs.json

ENTRYPOINT ["tini", "--"]
CMD ["/usr/local/bin/rstudio-start.sh"]<|MERGE_RESOLUTION|>--- conflicted
+++ resolved
@@ -136,12 +136,7 @@
     && sudo chown 1000:1000 -R /usr/lib/R \
     && sudo chmod 777 -R /usr/lib/R \
     && sudo su -c "echo 'R_LIBS=/usr/lib/R/site-library:/usr/lib/R/library' >> /usr/lib/R/etc/Renviron.site" \
-<<<<<<< HEAD
     && sudo su -c "echo 'RETICULATE_PYTHON=/opt/saturncloud/envs/saturn/bin/python' >> /usr/lib/R/etc/Renviron.site" \
-    && sudo su -c "echo 'RSTUDIO_PANDOC=/usr/lib/rstudio-server/bin/pandoc' >> /usr/lib/R/etc/Renviron.site" \
-=======
-    && sudo su -c "echo 'RETICULATE_PYTHON=/opt/conda/envs/saturn/bin/python' >> /usr/lib/R/etc/Renviron.site" \
->>>>>>> 4b2838c7
     && sudo su -c "echo 'options(repos = c(CRAN = \"https://packagemanager.rstudio.com/cran/__linux__/focal/latest\"), download.file.method = \"libcurl\")' >> /usr/lib/R/etc/Rprofile.site" \
     && sudo su -c "echo 'options(HTTPUserAgent = sprintf(\"R/%s R (%s)\", getRversion(), paste(getRversion(), R.version\$platform, R.version\$arch, R.version\$os)))' >> /usr/lib/R/etc/Rprofile.site"
 
