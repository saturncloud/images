--- conflicted
+++ resolved
@@ -155,65 +155,8 @@
 ENV PATH ${NB_PYTHON_PREFIX}/bin:${CONDA_BIN}:${NPM_DIR}/bin:${HOME}/.local/bin:${PATH}
 WORKDIR ${HOME}
 
-<<<<<<< HEAD
 # Configure rstudio
-=======
-## Install R
 
-RUN sudo apt-key adv --keyserver keyserver.ubuntu.com --recv-key '95C0FAF38DB3CCAD0C080A7BDC78B2DDEABC47B7' && \
-    sudo su -c \
-    "echo 'deb http://cloud.r-project.org/bin/linux/debian bullseye-cran40/' >>/etc/apt/sources.list" && \
-    sudo apt update && \
-    sudo apt-get install -y -t bullseye-cran40 \
-        r-base=4.1.2-1~bullseyecran.0 && \
-    sudo apt-mark hold r-base && \
-    sudo apt-get install -y -t bullseye-cran40 \
-        r-base-core \
-        r-base-dev 
-
-# Make all library folders readable then let R known, the set up reticulate and pandoc packages
-RUN sudo mkdir -p /usr/local/lib/R \
-    && sudo mkdir -p /usr/local/lib/R/site-library \
-    && sudo mkdir -p /usr/lib/R/site-library \
-    && sudo mkdir -p /usr/lib/R/library \
-    && sudo chown 1000:1000 -R /usr/local/lib/R \
-    && sudo chmod 777 -R /usr/local/lib/R \
-    && sudo chown 1000:1000 -R /usr/lib/R \
-    && sudo chmod 777 -R /usr/lib/R \
-    && sudo su -c "echo 'R_LIBS=/usr/local/lib/R:/usr/local/lib/R/site-library:/usr/lib/R/site-library:/usr/lib/R/library' >> /usr/lib/R/etc/Renviron" \
-    && sudo su -c "echo 'RETICULATE_PYTHON=/opt/conda/envs/saturn/bin/python' >> /usr/lib/R/etc/Renviron" \
-    && sudo su -c "echo 'RSTUDIO_PANDOC=/usr/lib/rstudio-server/bin/pandoc' >> /usr/lib/R/etc/Renviron"
-
-## Install RStudio
-
-ARG RSTUDIO_VERSION=2022.02.1-461
-
-ARG TINI_VERSION=0.18.0
-
-# hadolint ignore=DL3008,DL3009
-RUN curl -o rstudio.deb https://download2.rstudio.org/server/bionic/amd64/rstudio-server-${RSTUDIO_VERSION}-amd64.deb \
-    && sudo gdebi --non-interactive rstudio.deb \
-    && rm rstudio.deb \
-    && sudo apt purge \
-    && sudo apt clean \
-    && sudo rm -rf /var/lib/apt/lists/* \
-    && sudo rm -rf /var/lib/rstudio-server/r-versions \
-    # Runtime settings ------------------------------------------------------------#
-    && sudo curl -L -o /usr/local/bin/tini https://github.com/krallin/tini/releases/download/v${TINI_VERSION}/tini \
-    && sudo chmod +x /usr/local/bin/tini \
-    # Add a few R packages that are useful for RMarkdown
-    && Rscript -e "install.packages(c( \
-        'jquerylib', \
-        'markdown', \
-        'rmarkdown', \
-        'tinytex' \
-        ), Ncpus = max(c(1, parallel::detectCores() - 1)), \
-        dependencies = c('LinkingTo', 'Depends', 'Imports'), \
-        lib = '/usr/local/lib/R/site-library' \
-        )" \
-    && sudo rm -rf /tmp/*
-
->>>>>>> f71ea04a
 COPY --chown=root:root rstudio-start.sh /usr/local/bin/rstudio-start.sh
 RUN sudo chmod +x /usr/local/bin/rstudio-start.sh
 
